\section[ML overview]{Machine learning overview}

\subsection{}

\begin{frame}
    \frametitle{What is machine learning?}

    \begin{block}{My definition}
        The study of computational algorithms
        \begin{itemize}
            \item that \alert{predict} outputs from inputs;
            \item whose behavior is determined by \alert{model parameters};
            \item that \alert{learn} how to make predictions by fitting (``training'') the model parameters to data;
            \item that \alert{iteratively} improve their model parameters via continual training.
        \end{itemize}
    \end{block}

    \begin{columns}
        \begin{column}{2.5in}
            Simplest example: linear regression
            \begin{itemize}
                \item Sort of: not iterative
                \item Predicts $y$ from $x$ via $y = ax + b$
                \item Two parameters: $a$, $b$
                \item Fitted to data
            \end{itemize}
        \end{column}
        \begin{column}{1.75in}
            \includegraphics{linear_regression}
        \end{column}
    \end{columns}
\end{frame}

\begin{frame}
    \frametitle{A (much) more complicated example}
    \begin{columns}
        \begin{column}{0.37\textwidth}
            \begin{block}{Image classification}
                A canonical problem: given an image, predict the correct label
            \end{block}
        \end{column}
        \begin{column}{0.63\textwidth}
            \includegraphics[width=\textwidth]{cifar10}
        \end{column}
    \end{columns}

    \begin{itemize}
        \item Roughly: if a human can do it, a computer should be able to too
        \item More rigorously: $\exists$ a mapping from image pixels to labels
        \begin{itemize}
            \item Mapping too difficult for humans to understand
            \item Let an algorithm model it
        \end{itemize}
    \end{itemize}
\end{frame}

\begin{frame}
    \frametitle{An image classification solution}

    \begin{columns}
        \begin{column}{0.7\textwidth}
            ResNet-152: a 152-layer convolutional neural network with 11.3 billion multiply/adds! \citep{He15}
            \begin{itemize}
                \item Trained on ImageNet data: 14,197,122 images
                \item Iterative training
                \begin{itemize}
                    \item 600,000 training iterations
                    \item At each iteration, model parameters updated based on \emph{mini-batch} of 256 images
                \end{itemize}
                \item Won multiple image classification competitions
            \end{itemize}
        \end{column}
        \begin{column}{0.3\textwidth}
            \includegraphics[width=\textwidth]{resnet}
        \end{column}
    \end{columns}
\end{frame}

\begin{frame}
<<<<<<< HEAD
    \frametitle{Supervised learning}

    Machine learning problems/algorithms categorized as \alert{supervised} vs.~\alert{unsupervised}

    \begin{block}{Supervised learning}
        \begin{itemize}
            \item Data represented as $\{(x_i, y_i)\}_{i=1}^n$, with $x_i$ an input and $y_i$ an output
            \item Given $x$, predict $y$
        \end{itemize}
    \end{block}

    Supervised learning further split into: \\[1ex]
    \begin{columns}[t]
        \begin{column}{0.47\textwidth}
            \alert{Regression}: $y$ continuous, e.g.
            \begin{itemize}
                \item $x =$ (age, sex, race, weight, height, LDL, HDL, zip code, etc.), $y =$ life expectancy
                \item $x =$ (stock price history, market conditions, interest rates, etc.), $y =$ tomorrow's stock price
            \end{itemize}
        \end{column}
        \begin{column}{0.45\textwidth}
            \alert{Classification}: $y$ discrete, e.g.
            \begin{itemize}
                \item $x =$ lots of pixels, $y =$ image label (cat, dog, etc.)
            \end{itemize}
        \end{column}
    \end{columns}
\end{frame}

\begin{frame}
    \frametitle{More supervised learning examples}

    Regression
    \begin{itemize}
        \item Text-to-speech: $x =$ words, $y =$ speech audio
        \item Denoising: $x = \text{data} + \text{noise}$, $y = \text{data}$
        \item Anomaly detection: $x =$ (time, location, amount, type) of credit card purchase, $y = \P(\text{fraud})$
        \item Prognosis: $x =$ conditions of existing medical condition, $y =$ expected remaining life
    \end{itemize}
    \pause

    Classification
    \begin{itemize}
        \item Speech-to-text: $x =$ audio speech sample, $y =$ words spoken
        \item Spell check: $x =$ misspelled word, $y =$ intended word
        \item Machine translation: $x =$ a sentence in English, $y =$ the sentence in French
        \item Recommender problem: $x =$ list of movies you like/dislike, $y =$ whether you like \emph{Interstellar}
        \item Diagnosis: $x =$ your complete medical record, $y =$ what medical condition(s) you have
=======
    \frametitle{Converting classification to regression: one-hot}

    Classification problems almost always converted to regression via easy trick

    \begin{block}{One-hot encoding}
        For labels $1, \dots, n$, represent each label as the unit vector $\e_i$, $i = 1, \dots, n$ \\[1ex]
    \end{block}

    One-hot vectors loosely interpreted as
    \begin{equation*}
        \begin{bmatrix}
            \P(\text{label} = 1) & \cdots & \P(\text{label} = n)
        \end{bmatrix}
    \end{equation*}

    E.g. image classification: \\[0.5ex]

    \centering
    \begin{tabular}{c|cc}
        label & index & one-hot vector \\
        \hline
        bird & 1 & $\begin{bmatrix} 1 & 0 & 0 & 0 & \cdots & 0 \end{bmatrix}$ \\
        cat & 2 & $\begin{bmatrix} 0 & 1 & 0 & 0 & \cdots & 0 \end{bmatrix}$ \\
        dog & 3 & $\begin{bmatrix} 0 & 0 & 1 & 0 & \cdots & 0 \end{bmatrix}$ \\
    \end{tabular}
\end{frame}

\begin{frame}
    \frametitle{Converting classification to regression: softmax}
    One-hot works for labeling data.
    What about model outputs?

    \begin{block}{Softmax activation}
        Converts arbitrary real vector (called \textcolor{blue}{logits}) to \textcolor{Green4}{vector of probabilities that sums to 1}
        \vspace{-1pt}
        \begin{align*}
            \softmax &: \textcolor{blue}{\Reals^n} \to
            \textcolor{Green4}{(0, 1)^n \text{ with } L^1 \text{ norm} = 1} \\
            &\hspace{1.25ex} \textcolor{blue}{%
                \left(\begin{bmatrix} y_1 & \cdots & y_n \end{bmatrix}\right)%
            } \mapsto
            \textcolor{Green4}{%
                \frac{1}{\sum_{i=1}^n e^{y_i}}
                \begin{bmatrix}
                    e^{y_1} & \cdots & e^{y_n}
                \end{bmatrix}%
            }
        \end{align*}
        \vspace{-10pt}
    \end{block}
        Like one-hot, output loosely interpreted as
        \begin{equation*}
            \textcolor{Green4}{%
                \begin{bmatrix}
                    \P(\text{label} = 1) & \cdots & \P(\text{label} = n)
                \end{bmatrix}%
            }
        \end{equation*}

    \begin{itemize}
        \item E.g.: model outputs \textcolor{blue}{%
            logits
            $\y = \begin{bmatrix} -3.33 & 9.62 & 9.18 & \cdots \end{bmatrix}$
        }
        \item \textcolor{Green4}{%
            $\softmax(\y) = \begin{bmatrix} 1.40\E{-6} & 0.593 & 0.381 & \cdots \end{bmatrix}$
        }
        \item Model is 59.3\% confident in ``cat,'' 38.1\% confident in ``dog''
>>>>>>> 9884526b
    \end{itemize}
\end{frame}

\begin{frame}
<<<<<<< HEAD
    \frametitle{Unsupervised learning}
    \begin{block}{Unsupervised learning}<+->
        \begin{itemize}
            \item Data represented as $\{x_i\}_{i=1}^n$ only: no outputs
            \item \alert{Density estimation}: learn the data's probability distribution
        \end{itemize}
    \end{block}

    \uncover<+->{Related problem: \alert{clustering}---find which clusters data belong to} \\[1ex]

    \uncover<+->{Examples:}
    \begin{itemize}[<.->]
        \item Generative modeling: given pictures of volcanoes, generate new ones that look realistic
        \item Determine if loan/insurance applicant is low/medium/high-risk
    \end{itemize}

    % To do: put in volcano images.
    \only<2>{\includegraphics[scale=0.7]{cluster}}
    \only<3->{\includegraphics[scale=0.7]{clusters}}
\end{frame}

\begin{frame}
    \frametitle{Notes on supervised vs.~unsupervised learning}

    \begin{itemize}
        \item I will only focus on supervised learning today \& Thursday
        \begin{itemize}
            \item Theory more mature
            \item Techniques more powerful
        \end{itemize}
        \item Many experts believe a strong future in ML requires a shift toward unsupervised learning
        \begin{itemize}
            \item $\exists$ tons of data in the world, but often unlabeled
        \end{itemize}
        \item Semi-supervised learning: usually, small amount of labeled data + lots of unlabeled data
    \end{itemize}
\end{frame}

\begin{frame}
    \frametitle{Machine learning algorithms}

    \begin{columns}
        \begin{column}{0.44\textwidth}
            \uncover<+->{The list is long:}
            \begin{itemize}[<.->]
                \item Logistic regression
                \item Gaussian mixture models
                \item Kernel methods
                \item Naive Bayes classifier
                \item $k$-nearest neighbors, $k$-means, $k$-medians
                \item Decision trees
                \item Random forests
                \item Support vector machines
                \item \alert<+->{(Artificial) neural networks}
                \item Etc.
            \end{itemize}
        \end{column}

        \begin{column}{0.56\textwidth}
            \uncover<.->{%
                I will only focus on neural networks.
                Even then, variations are plentiful:
            }
            \begin{itemize}[<.->]
                \item \alert<3->{Dense (fully-connected) NN: generic}
                \item Convolutional NN: for spatial data
                \item \alert<3->{Recurrent NN: for temporal data (Thursday's topic)}
                \item Autoencoders: for data representations
                \item Reinforcement learning: for AI/games
                \item Generative models: for making new data
                \item Recommender systems
                \item Etc.
            \end{itemize}
            \uncover<.->{These can generally be combined freely}
        \end{column}
    \end{columns}
=======
    \frametitle{Converting classification to regression: sigmoid}
    If $\exists$ only two classes (e.g., yes/no), second probability is redundant.
    Alternative:

    \begin{columns}
        \begin{column}{2.3in}
            \begin{block}{Standard logistic activation}
                Converts arbitrary real scalar (called \textcolor{blue}{logit}) to single probability
                \begin{align*}
                    \sigma &: \textcolor{blue}{\Reals} \to \textcolor{Green4}{(0, 1)} \\
                    &\hspace{1.25ex} \textcolor{blue}{y} \mapsto
                    \textcolor{Green4}{\frac{1}{1 + e^{-y}}}
                \end{align*}
            \end{block}
        \end{column}
        \begin{column}{1.8in}
            \includegraphics{sigmoid}
        \end{column}
    \end{columns}
    \vspace{1em}

    Loose interpretation: $\P(\text{class } 1) = \sigma(y)$, $\P(\text{class } 2) = 1 - \sigma(y)$

    \begin{itemize}
        \item Technically, any function of this shape is called ``sigmoid''
        \item Many people use ``sigmoid'' to refer specifically to the standard logistic
    \end{itemize}
>>>>>>> 9884526b
\end{frame}

%%% Local Variables:
%%% mode: latex
%%% TeX-master: "../nn"
%%% End:<|MERGE_RESOLUTION|>--- conflicted
+++ resolved
@@ -77,7 +77,6 @@
 \end{frame}
 
 \begin{frame}
-<<<<<<< HEAD
     \frametitle{Supervised learning}
 
     Machine learning problems/algorithms categorized as \alert{supervised} vs.~\alert{unsupervised}
@@ -126,7 +125,10 @@
         \item Machine translation: $x =$ a sentence in English, $y =$ the sentence in French
         \item Recommender problem: $x =$ list of movies you like/dislike, $y =$ whether you like \emph{Interstellar}
         \item Diagnosis: $x =$ your complete medical record, $y =$ what medical condition(s) you have
-=======
+    \end{itemize}
+\end{frame}
+
+\begin{frame}
     \frametitle{Converting classification to regression: one-hot}
 
     Classification problems almost always converted to regression via easy trick
@@ -195,12 +197,40 @@
             $\softmax(\y) = \begin{bmatrix} 1.40\E{-6} & 0.593 & 0.381 & \cdots \end{bmatrix}$
         }
         \item Model is 59.3\% confident in ``cat,'' 38.1\% confident in ``dog''
->>>>>>> 9884526b
-    \end{itemize}
-\end{frame}
-
-\begin{frame}
-<<<<<<< HEAD
+    \end{itemize}
+\end{frame}
+
+\begin{frame}
+    \frametitle{Converting classification to regression: sigmoid}
+    If $\exists$ only two classes (e.g., yes/no), second probability is redundant.
+    Alternative:
+
+    \begin{columns}
+        \begin{column}{2.3in}
+            \begin{block}{Standard logistic activation}
+                Converts arbitrary real scalar (called \textcolor{blue}{logit}) to single probability
+                \begin{align*}
+                    \sigma &: \textcolor{blue}{\Reals} \to \textcolor{Green4}{(0, 1)} \\
+                    &\hspace{1.25ex} \textcolor{blue}{y} \mapsto
+                    \textcolor{Green4}{\frac{1}{1 + e^{-y}}}
+                \end{align*}
+            \end{block}
+        \end{column}
+        \begin{column}{1.8in}
+            \includegraphics{sigmoid}
+        \end{column}
+    \end{columns}
+    \vspace{1em}
+
+    Loose interpretation: $\P(\text{class } 1) = \sigma(y)$, $\P(\text{class } 2) = 1 - \sigma(y)$
+
+    \begin{itemize}
+        \item Technically, any function of this shape is called ``sigmoid''
+        \item Many people use ``sigmoid'' to refer specifically to the standard logistic
+    \end{itemize}
+\end{frame}
+
+\begin{frame}
     \frametitle{Unsupervised learning}
     \begin{block}{Unsupervised learning}<+->
         \begin{itemize}
@@ -277,35 +307,6 @@
             \uncover<.->{These can generally be combined freely}
         \end{column}
     \end{columns}
-=======
-    \frametitle{Converting classification to regression: sigmoid}
-    If $\exists$ only two classes (e.g., yes/no), second probability is redundant.
-    Alternative:
-
-    \begin{columns}
-        \begin{column}{2.3in}
-            \begin{block}{Standard logistic activation}
-                Converts arbitrary real scalar (called \textcolor{blue}{logit}) to single probability
-                \begin{align*}
-                    \sigma &: \textcolor{blue}{\Reals} \to \textcolor{Green4}{(0, 1)} \\
-                    &\hspace{1.25ex} \textcolor{blue}{y} \mapsto
-                    \textcolor{Green4}{\frac{1}{1 + e^{-y}}}
-                \end{align*}
-            \end{block}
-        \end{column}
-        \begin{column}{1.8in}
-            \includegraphics{sigmoid}
-        \end{column}
-    \end{columns}
-    \vspace{1em}
-
-    Loose interpretation: $\P(\text{class } 1) = \sigma(y)$, $\P(\text{class } 2) = 1 - \sigma(y)$
-
-    \begin{itemize}
-        \item Technically, any function of this shape is called ``sigmoid''
-        \item Many people use ``sigmoid'' to refer specifically to the standard logistic
-    \end{itemize}
->>>>>>> 9884526b
 \end{frame}
 
 %%% Local Variables:
